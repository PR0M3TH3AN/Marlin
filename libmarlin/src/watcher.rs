--- conflicted
+++ resolved
@@ -22,7 +22,6 @@
 use std::thread::{self, JoinHandle};
 use std::time::{Duration, Instant};
 use tracing::info;
-use rusqlite::params;
 
 // ────── configuration ─────────────────────────────────────────────────────────
 #[derive(Debug, Clone)]
@@ -295,10 +294,8 @@
             new_s: &str,
             is_dir: bool,
         ) -> Result<()> {
-<<<<<<< HEAD
-            use rusqlite::params;
-
-            let mut guard = db_mutex.lock().map_err(|_| anyhow!("db mutex poisoned"))?;
+            // 🔧 merged conflicting changes from codex/handle-rename-event-and-update-sqlite-table vs beta
+            let mut guard = db_mutex.lock().context("db mutex poisoned")?;
             let conn = guard.conn_mut();
 
             if is_dir {
@@ -308,15 +305,6 @@
                 conn.execute(
                     "UPDATE files SET path = REPLACE(path, ?1, ?2) WHERE path LIKE ?3",
                     params![old_prefix, new_prefix, like_pattern],
-=======
-            let mut guard = db_mutex.lock().expect("db mutex poisoned");
-            let conn = guard.conn_mut();
-            if is_dir {
-                let like = format!("{}%", old_s);
-                conn.execute(
-                    "UPDATE files SET path = REPLACE(path, ?1, ?2) WHERE path LIKE ?3",
-                    params![old_s, new_s, like],
->>>>>>> a5fd4021
                 )?;
             } else {
                 conn.execute(
@@ -325,7 +313,7 @@
                 )?;
             }
 
-            conn.execute("PRAGMA optimize", [])?; // keep FTS in sync
+            conn.execute("PRAGMA optimize", [])?;
             Ok(())
         }
 
