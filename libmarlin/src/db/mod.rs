//! Central DB helper – connection bootstrap, migrations **and** most
//! data-access helpers (tags, links, collections, saved views, …).

mod database;
pub use database::{Database, IndexOptions};

use std::{
    fs,
    path::{Path, PathBuf},
};

use anyhow::{Context, Result};
use chrono::Local;
use rusqlite::{
    backup::{Backup, StepResult},
    params, Connection, OpenFlags, OptionalExtension, TransactionBehavior,
};
use std::result::Result as StdResult;
use tracing::{debug, info, warn};

use crate::utils::to_db_path;

/* ─── schema version ───────────────────────────────────────────────── */

/// Current library schema version.
pub const SCHEMA_VERSION: i32 = MIGRATIONS.len() as i32;

/* ─── embedded migrations ─────────────────────────────────────────── */

const MIGRATIONS: &[(&str, &str)] = &[
    (
        "0001_initial_schema.sql",
        include_str!("migrations/0001_initial_schema.sql"),
    ),
    (
        "0002_update_fts_and_triggers.sql",
        include_str!("migrations/0002_update_fts_and_triggers.sql"),
    ),
    (
        "0003_create_links_collections_views.sql",
        include_str!("migrations/0003_create_links_collections_views.sql"),
    ),
    (
        "0004_fix_hierarchical_tags_fts.sql",
        include_str!("migrations/0004_fix_hierarchical_tags_fts.sql"),
    ),
    (
        "0005_add_dirty_table.sql",
        include_str!("migrations/0005_add_dirty_table.sql"),
    ),
    (
        "0006_drop_tags_canonical_id.sql",
        include_str!("migrations/0006_drop_tags_canonical_id.sql"),
    ),
    (
        "0007_fix_rename_trigger.sql",
        include_str!("migrations/0007_fix_rename_trigger.sql"),
    ),
];

/* ─── schema helpers ─────────────────────────────────────────────── */

/// Fetch the highest version recorded in the `schema_version` table.
pub fn current_schema_version(conn: &Connection) -> Result<i32> {
    let version: i32 = conn.query_row(
        "SELECT IFNULL(MAX(version), 0) FROM schema_version",
        [],
        |r| r.get(0),
    )?;
    Ok(version)
}

/* ─── connection bootstrap ────────────────────────────────────────── */

pub fn open<P: AsRef<Path>>(db_path: P) -> Result<Connection> {
    let db_path_ref = db_path.as_ref();
    let mut conn = Connection::open(db_path_ref)
        .with_context(|| format!("failed to open DB at {}", db_path_ref.display()))?;

    conn.pragma_update(None, "journal_mode", "WAL")?;
    conn.pragma_update(None, "foreign_keys", "ON")?;

    // Wait up to 30 s for a competing writer before giving up
    conn.busy_timeout(std::time::Duration::from_secs(30))?;

    apply_migrations(&mut conn)?;
    Ok(conn)
}

/* ─── migration runner ────────────────────────────────────────────── */

pub(crate) fn apply_migrations(conn: &mut Connection) -> Result<()> {
    // Ensure schema_version bookkeeping table exists
    conn.execute_batch(
        "CREATE TABLE IF NOT EXISTS schema_version (
             version     INTEGER PRIMARY KEY,
             applied_on  TEXT NOT NULL
         );",
    )?;

    // Legacy patch – ignore errors if column already exists
    let _ = conn.execute("ALTER TABLE schema_version ADD COLUMN applied_on TEXT", []);

    // Grab the write-lock up-front so migrations can run uninterrupted
    let tx = conn.transaction_with_behavior(TransactionBehavior::Immediate)?;

    for (fname, sql) in MIGRATIONS {
        let version: i64 = fname
            .split('_')
            .next()
            .and_then(|s| s.parse().ok())
            .expect("migration filenames start with number");

        let already: Option<i64> = tx
            .query_row(
                "SELECT version FROM schema_version WHERE version = ?1",
                [version],
                |r| r.get(0),
            )
            .optional()?;

        if already.is_some() {
            debug!("migration {} already applied", fname);
            continue;
        }

        info!("applying migration {}", fname);
        tx.execute_batch(sql)
            .with_context(|| format!("could not apply migration {}", fname))?;

        tx.execute(
            "INSERT INTO schema_version (version, applied_on) VALUES (?1, ?2)",
            params![version, Local::now().to_rfc3339()],
        )?;
    }

    tx.commit()?;

    // sanity – warn if any embedded migration got skipped
    let mut missing = Vec::new();
    for (fname, _) in MIGRATIONS {
        let v: i64 = fname.split('_').next().unwrap().parse().unwrap();
        let ok: bool = conn
            .query_row(
                "SELECT 1 FROM schema_version WHERE version = ?1",
                [v],
                |_| Ok(true),
            )
            .optional()?
            .unwrap_or(false);
        if !ok {
            missing.push(v);
        }
    }
    if !missing.is_empty() {
        warn!("migrations not applied: {:?}", missing);
    }

    let current = current_schema_version(conn)?;
    if current != SCHEMA_VERSION {
        anyhow::bail!(
            "database schema version {} does not match library version {}",
            current,
            SCHEMA_VERSION
        );
    }

    Ok(())
}

/* ─── tag helpers ─────────────────────────────────────────────────── */

pub fn ensure_tag_path(conn: &Connection, path: &str) -> Result<i64> {
    let mut parent: Option<i64> = None;
    for segment in path.split('/').filter(|s| !s.is_empty()) {
        conn.execute(
            "INSERT OR IGNORE INTO tags(name, parent_id) VALUES (?1, ?2)",
            params![segment, parent],
        )?;
        let id: i64 = conn.query_row(
            "SELECT id FROM tags WHERE name = ?1 AND (parent_id IS ?2 OR parent_id = ?2)",
            params![segment, parent],
            |r| r.get(0),
        )?;
        parent = Some(id);
    }
    parent.ok_or_else(|| anyhow::anyhow!("empty tag path"))
}

pub fn file_id(conn: &Connection, path: &str) -> Result<i64> {
    let path = to_db_path(path);
<<<<<<< HEAD
    conn.query_row(
        "SELECT id FROM files WHERE path = ?1",
        [path.clone()],
        |r| r.get(0),
    )
    .map_err(|_| anyhow::anyhow!("file not indexed: {}", path))
=======
    conn.query_row("SELECT id FROM files WHERE path = ?1", [path.clone()], |r| r.get(0))
        .map_err(|_| anyhow::anyhow!("file not indexed: {}", path))
>>>>>>> 994fe224
}

/* ─── attributes ──────────────────────────────────────────────────── */

pub fn upsert_attr(conn: &Connection, file_id: i64, key: &str, value: &str) -> Result<()> {
    conn.execute(
        r#"
        INSERT INTO attributes(file_id, key, value)
        VALUES (?1, ?2, ?3)
        ON CONFLICT(file_id, key) DO UPDATE SET value = excluded.value
        "#,
        params![file_id, key, value],
    )?;
    Ok(())
}

/* ─── links ───────────────────────────────────────────────────────── */

pub fn add_link(
    conn: &Connection,
    src_file_id: i64,
    dst_file_id: i64,
    link_type: Option<&str>,
) -> Result<()> {
    conn.execute(
        "INSERT INTO links(src_file_id, dst_file_id, type)
         VALUES (?1, ?2, ?3)
         ON CONFLICT(src_file_id, dst_file_id, type) DO NOTHING",
        params![src_file_id, dst_file_id, link_type],
    )?;
    Ok(())
}

pub fn remove_link(
    conn: &Connection,
    src_file_id: i64,
    dst_file_id: i64,
    link_type: Option<&str>,
) -> Result<()> {
    conn.execute(
        "DELETE FROM links
         WHERE src_file_id = ?1
           AND dst_file_id = ?2
           AND (type IS ?3 OR type = ?3)",
        params![src_file_id, dst_file_id, link_type],
    )?;
    Ok(())
}

pub fn list_links(
    conn: &Connection,
    pattern: &str,
    direction: Option<&str>,
    link_type: Option<&str>,
) -> Result<Vec<(String, String, Option<String>)>> {
    let like_pattern = pattern.replace('*', "%");

    // Files matching pattern
    let mut stmt = conn.prepare("SELECT id, path FROM files WHERE path LIKE ?1")?;
    let rows = stmt
        .query_map(params![like_pattern], |r| {
            Ok((r.get::<_, i64>(0)?, r.get::<_, String>(1)?))
        })?
        .collect::<StdResult<Vec<_>, _>>()?;

    let mut out = Vec::new();
    for (fid, fpath) in rows {
        let (src_col, dst_col) = match direction {
            Some("in") => ("dst_file_id", "src_file_id"),
            _ => ("src_file_id", "dst_file_id"),
        };

        let sql = format!(
            "SELECT f2.path, l.type
               FROM links l
               JOIN files f2 ON f2.id = l.{dst_col}
              WHERE l.{src_col} = ?1
                AND (?2 IS NULL OR l.type = ?2)",
        );

        let mut stmt2 = conn.prepare(&sql)?;
        let links = stmt2
            .query_map(params![fid, link_type], |r| {
                Ok((r.get::<_, String>(0)?, r.get::<_, Option<String>>(1)?))
            })?
            .collect::<StdResult<Vec<_>, _>>()?;

        for (other, typ) in links {
            out.push((fpath.clone(), other, typ));
        }
    }
    Ok(out)
}

pub fn find_backlinks(conn: &Connection, pattern: &str) -> Result<Vec<(String, Option<String>)>> {
    let like = pattern.replace('*', "%");

    let mut stmt = conn.prepare(
        "SELECT f1.path, l.type
           FROM links l
           JOIN files f1 ON f1.id = l.src_file_id
           JOIN files f2 ON f2.id = l.dst_file_id
          WHERE f2.path LIKE ?1",
    )?;

    let rows = stmt.query_map([like], |r| {
        Ok((r.get::<_, String>(0)?, r.get::<_, Option<String>>(1)?))
    })?;

    let out = rows.collect::<StdResult<Vec<_>, _>>()?;
    Ok(out)
}

/* ─── collections helpers ────────────────────────────────────────── */

pub fn ensure_collection(conn: &Connection, name: &str) -> Result<i64> {
    conn.execute(
        "INSERT OR IGNORE INTO collections(name) VALUES (?1)",
        params![name],
    )?;
    conn.query_row(
        "SELECT id FROM collections WHERE name = ?1",
        params![name],
        |r| r.get(0),
    )
    .context("collection lookup failed")
}

pub fn add_file_to_collection(conn: &Connection, coll_id: i64, file_id: i64) -> Result<()> {
    conn.execute(
        "INSERT OR IGNORE INTO collection_files(collection_id, file_id)
         VALUES (?1, ?2)",
        params![coll_id, file_id],
    )?;
    Ok(())
}

pub fn list_collection(conn: &Connection, name: &str) -> Result<Vec<String>> {
    let mut stmt = conn.prepare(
        r#"SELECT f.path
            FROM collections        c
            JOIN collection_files cf ON cf.collection_id = c.id
            JOIN files            f  ON f.id            = cf.file_id
           WHERE c.name = ?1
           ORDER BY f.path"#,
    )?;

    let rows = stmt.query_map([name], |r| r.get::<_, String>(0))?;
    let list = rows.collect::<StdResult<Vec<_>, _>>()?;
    Ok(list)
}

/* ─── saved views (smart folders) ───────────────────────────────── */

pub fn save_view(conn: &Connection, name: &str, query: &str) -> Result<()> {
    conn.execute(
        "INSERT INTO views(name, query)
         VALUES (?1, ?2)
         ON CONFLICT(name) DO UPDATE SET query = excluded.query",
        params![name, query],
    )?;
    Ok(())
}

pub fn list_views(conn: &Connection) -> Result<Vec<(String, String)>> {
    let mut stmt = conn.prepare("SELECT name, query FROM views ORDER BY name")?;
    let rows = stmt.query_map([], |r| Ok((r.get::<_, String>(0)?, r.get::<_, String>(1)?)))?;
    let list = rows.collect::<StdResult<Vec<_>, _>>()?;
    Ok(list)
}

pub fn view_query(conn: &Connection, name: &str) -> Result<String> {
    conn.query_row("SELECT query FROM views WHERE name = ?1", [name], |r| {
        r.get::<_, String>(0)
    })
    .context(format!("no view called '{}'", name))
}

/* ─── dirty‐scan helpers ─────────────────────────────────────────── */

/// Mark a file as “dirty” so it’ll be picked up by `scan_dirty`.
pub fn mark_dirty(conn: &Connection, file_id: i64) -> Result<()> {
    conn.execute(
        "INSERT OR IGNORE INTO file_changes(file_id, marked_at)
         VALUES (?1, strftime('%s','now'))",
        params![file_id],
    )?;
    Ok(())
}

/// Take and clear all dirty file IDs for incremental re-scan.
pub fn take_dirty(conn: &Connection) -> Result<Vec<i64>> {
    let mut ids = Vec::new();
    {
        let mut stmt = conn.prepare("SELECT file_id FROM file_changes")?;
        for row in stmt.query_map([], |r| r.get(0))? {
            ids.push(row?);
        }
    }
    conn.execute("DELETE FROM file_changes", [])?;
    Ok(ids)
}

/* ─── rename helpers ────────────────────────────────────────────── */

pub fn update_file_path(conn: &Connection, old_path: &str, new_path: &str) -> Result<()> {
    let old_path = to_db_path(old_path);
    let new_path = to_db_path(new_path);

    let file_id: i64 =
        conn.query_row("SELECT id FROM files WHERE path = ?1", [&old_path], |r| {
            r.get(0)
        })?;
    conn.execute(
        "UPDATE files SET path = ?1 WHERE id = ?2",
        params![new_path, file_id],
    )?;
    mark_dirty(conn, file_id)?;
    Ok(())
}

pub fn rename_directory(conn: &mut Connection, old_dir: &str, new_dir: &str) -> Result<()> {
    let old_dir = to_db_path(old_dir);
    let new_dir = to_db_path(new_dir);
    let like_pattern = format!("{}/%", old_dir.trim_end_matches('/'));
    let ids = {
        let mut stmt = conn.prepare("SELECT id FROM files WHERE path LIKE ?1")?;
        let rows = stmt.query_map([&like_pattern], |r| r.get::<_, i64>(0))?;
        rows.collect::<StdResult<Vec<_>, _>>()?
    };
    let tx = conn.transaction()?;
    tx.execute(
        "UPDATE files SET path = REPLACE(path, ?1, ?2) WHERE path LIKE ?3",
        params![old_dir, new_dir, like_pattern],
    )?;
    for fid in ids {
        mark_dirty(&tx, fid)?;
    }
    tx.commit()?;
    Ok(())
}

/* ─── backup / restore helpers ────────────────────────────────────── */

pub fn backup<P: AsRef<Path>>(db_path: P) -> Result<PathBuf> {
    let src = db_path.as_ref();
    let dir = src
        .parent()
        .ok_or_else(|| anyhow::anyhow!("invalid DB path: {}", src.display()))?
        .join("backups");
    fs::create_dir_all(&dir)?;

    let stamp = Local::now().format("%Y-%m-%d_%H-%M-%S");
    let dst = dir.join(format!("backup_{stamp}.db"));

    let src_conn = Connection::open_with_flags(src, OpenFlags::SQLITE_OPEN_READ_ONLY)?;
    let mut dst_conn = Connection::open(&dst)?;

    let bk = Backup::new(&src_conn, &mut dst_conn)?;
    while let StepResult::More = bk.step(100)? {}
    Ok(dst)
}

pub fn restore<P: AsRef<Path>>(backup_path: P, live_db_path: P) -> Result<()> {
    fs::copy(&backup_path, &live_db_path)?;
    Ok(())
}

/* ─── tests ───────────────────────────────────────────────────────── */

#[cfg(test)]
mod tests {
    use super::*;

    #[test]
    fn migrations_apply_in_memory() {
        open(":memory:").expect("all migrations apply");
    }
}<|MERGE_RESOLUTION|>--- conflicted
+++ resolved
@@ -20,12 +20,12 @@
 
 use crate::utils::to_db_path;
 
-/* ─── schema version ───────────────────────────────────────────────── */
+/* ─── schema version ─────────────────────────────────────────────── */
 
 /// Current library schema version.
 pub const SCHEMA_VERSION: i32 = MIGRATIONS.len() as i32;
 
-/* ─── embedded migrations ─────────────────────────────────────────── */
+/* ─── embedded migrations ────────────────────────────────────────── */
 
 const MIGRATIONS: &[(&str, &str)] = &[
     (
@@ -70,7 +70,7 @@
     Ok(version)
 }
 
-/* ─── connection bootstrap ────────────────────────────────────────── */
+/* ─── connection bootstrap ───────────────────────────────────────── */
 
 pub fn open<P: AsRef<Path>>(db_path: P) -> Result<Connection> {
     let db_path_ref = db_path.as_ref();
@@ -87,7 +87,7 @@
     Ok(conn)
 }
 
-/* ─── migration runner ────────────────────────────────────────────── */
+/* ─── migration runner ───────────────────────────────────────────── */
 
 pub(crate) fn apply_migrations(conn: &mut Connection) -> Result<()> {
     // Ensure schema_version bookkeeping table exists
@@ -136,7 +136,7 @@
 
     tx.commit()?;
 
-    // sanity – warn if any embedded migration got skipped
+    // Sanity – warn if any embedded migration got skipped
     let mut missing = Vec::new();
     for (fname, _) in MIGRATIONS {
         let v: i64 = fname.split('_').next().unwrap().parse().unwrap();
@@ -168,7 +168,7 @@
     Ok(())
 }
 
-/* ─── tag helpers ─────────────────────────────────────────────────── */
+/* ─── tag helpers ────────────────────────────────────────────────── */
 
 pub fn ensure_tag_path(conn: &Connection, path: &str) -> Result<i64> {
     let mut parent: Option<i64> = None;
@@ -189,20 +189,15 @@
 
 pub fn file_id(conn: &Connection, path: &str) -> Result<i64> {
     let path = to_db_path(path);
-<<<<<<< HEAD
     conn.query_row(
         "SELECT id FROM files WHERE path = ?1",
         [path.clone()],
         |r| r.get(0),
     )
     .map_err(|_| anyhow::anyhow!("file not indexed: {}", path))
-=======
-    conn.query_row("SELECT id FROM files WHERE path = ?1", [path.clone()], |r| r.get(0))
-        .map_err(|_| anyhow::anyhow!("file not indexed: {}", path))
->>>>>>> 994fe224
-}
-
-/* ─── attributes ──────────────────────────────────────────────────── */
+}
+
+/* ─── attributes ─────────────────────────────────────────────────── */
 
 pub fn upsert_attr(conn: &Connection, file_id: i64, key: &str, value: &str) -> Result<()> {
     conn.execute(
@@ -216,7 +211,7 @@
     Ok(())
 }
 
-/* ─── links ───────────────────────────────────────────────────────── */
+/* ─── links ──────────────────────────────────────────────────────── */
 
 pub fn add_link(
     conn: &Connection,
@@ -313,7 +308,7 @@
     Ok(out)
 }
 
-/* ─── collections helpers ────────────────────────────────────────── */
+/* ─── collections helpers ───────────────────────────────────────── */
 
 pub fn ensure_collection(conn: &Connection, name: &str) -> Result<i64> {
     conn.execute(
@@ -378,7 +373,7 @@
     .context(format!("no view called '{}'", name))
 }
 
-/* ─── dirty‐scan helpers ─────────────────────────────────────────── */
+/* ─── dirty-scan helpers ────────────────────────────────────────── */
 
 /// Mark a file as “dirty” so it’ll be picked up by `scan_dirty`.
 pub fn mark_dirty(conn: &Connection, file_id: i64) -> Result<()> {
@@ -403,7 +398,7 @@
     Ok(ids)
 }
 
-/* ─── rename helpers ────────────────────────────────────────────── */
+/* ─── rename helpers ───────────────────────────────────────────── */
 
 pub fn update_file_path(conn: &Connection, old_path: &str, new_path: &str) -> Result<()> {
     let old_path = to_db_path(old_path);
@@ -442,7 +437,7 @@
     Ok(())
 }
 
-/* ─── backup / restore helpers ────────────────────────────────────── */
+/* ─── backup / restore helpers ───────────────────────────────────── */
 
 pub fn backup<P: AsRef<Path>>(db_path: P) -> Result<PathBuf> {
     let src = db_path.as_ref();
@@ -468,7 +463,7 @@
     Ok(())
 }
 
-/* ─── tests ───────────────────────────────────────────────────────── */
+/* ─── tests ─────────────────────────────────────────────────────── */
 
 #[cfg(test)]
 mod tests {
