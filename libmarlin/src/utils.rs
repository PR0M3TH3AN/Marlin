//! Misc shared helpers.

use std::path::{Path, PathBuf};

/// Determine a filesystem root to limit recursive walking on glob scans.
///
/// If the pattern contains any of `*?[`, we take everything up to the
/// first such character, and then (if that still contains metacharacters)
/// walk up until there aren’t any left.  If there are *no* metachars at
/// all, we treat the entire string as a path and return its parent
/// directory (or `.` if it has no parent).
pub fn determine_scan_root(pattern: &str) -> PathBuf {
    // find first wildcard char
    let first_wild = pattern
        .find(|c| ['*', '?', '['].contains(&c))
        .unwrap_or(pattern.len());

    // everything up to the wildcard (or the whole string if none)
    let prefix = &pattern[..first_wild];
    let mut root = PathBuf::from(prefix);

    // If there were NO wildcards at all, just return the parent directory
    if first_wild == pattern.len() {
        return root
            .parent()
            .map(|p| p.to_path_buf())
            .unwrap_or_else(|| PathBuf::from("."));
    }

    // Otherwise, if the prefix still has any wildcards (e.g. "foo*/bar"),
    // walk back up until it doesn’t
    while root
        .as_os_str()
        .to_string_lossy()
        .chars()
        .any(|c| matches!(c, '*' | '?' | '['))
    {
        root = root.parent().map(|p| p.to_path_buf()).unwrap_or_default();
    }

    if root.as_os_str().is_empty() {
        PathBuf::from(".")
    } else {
        root
    }
}

<<<<<<< HEAD
/// Canonicalize a path, stripping any Windows device prefix ("\\?\") and
/// falling back to the original on error.
pub fn canonicalize_lossy<P: AsRef<Path>>(p: P) -> PathBuf {
    let path = std::fs::canonicalize(&p).unwrap_or_else(|_| p.as_ref().to_path_buf());
    #[cfg(windows)]
    {
        const VERBATIM_PREFIX: &str = "\\\\?\\";
        let s = path.to_string_lossy();
        if let Some(stripped) = s.strip_prefix(VERBATIM_PREFIX) {
            return PathBuf::from(stripped);
        }
    }
    path
=======
/// Canonicalize a path, falling back to the original on error.
pub fn canonicalize_lossy<P: AsRef<Path>>(p: P) -> PathBuf {
    std::fs::canonicalize(&p).unwrap_or_else(|_| p.as_ref().to_path_buf())
>>>>>>> 7a9853e5
}

/// Convert a filesystem path to a normalized database path.
///
/// On Windows this replaces backslashes with forward slashes so that paths
/// stored in the database are consistent across platforms.
pub fn to_db_path<P: AsRef<Path>>(p: P) -> String {
    let canonical = canonicalize_lossy(p);
    let s = canonical.to_string_lossy();
    #[cfg(windows)]
    {
        s.replace('\\', "/")
    }
    #[cfg(not(windows))]
    {
        s.into_owned()
    }
}<|MERGE_RESOLUTION|>--- conflicted
+++ resolved
@@ -45,7 +45,7 @@
     }
 }
 
-<<<<<<< HEAD
+// 🔧 merged conflicting changes from codex/fix-windows-rename-handling-in-tests vs beta
 /// Canonicalize a path, stripping any Windows device prefix ("\\?\") and
 /// falling back to the original on error.
 pub fn canonicalize_lossy<P: AsRef<Path>>(p: P) -> PathBuf {
@@ -59,11 +59,6 @@
         }
     }
     path
-=======
-/// Canonicalize a path, falling back to the original on error.
-pub fn canonicalize_lossy<P: AsRef<Path>>(p: P) -> PathBuf {
-    std::fs::canonicalize(&p).unwrap_or_else(|_| p.as_ref().to_path_buf())
->>>>>>> 7a9853e5
 }
 
 /// Convert a filesystem path to a normalized database path.
@@ -81,4 +76,4 @@
     {
         s.into_owned()
     }
-}+}
