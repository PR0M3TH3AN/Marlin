--- conflicted
+++ resolved
@@ -52,114 +52,109 @@
     /* ── open DB (runs migrations) ───────────────────────────── */
     let mut conn = db::open(&cfg.db_path)?;
 
-    /* ── command dispatch ────────────────────────────────────── */
-    match args.command {
-        Commands::Completions { .. } => {} // handled above
-
-        /* ---- init ------------------------------------------------ */
-        Commands::Init => {
-            info!("Database initialised at {}", cfg.db_path.display());
-            let cwd = env::current_dir().context("getting current directory")?;
-            let count = scan::scan_directory(&mut conn, &cwd).context("initial scan failed")?;
-            info!("Initial scan complete – indexed/updated {count} files");
-        }
-
-        /* ---- scan ------------------------------------------------ */
-        Commands::Scan { dirty, paths } => {
-            let scan_paths: Vec<std::path::PathBuf> = if paths.is_empty() {
-                vec![env::current_dir()?]
-            } else {
-                paths.into_iter().collect()
-            };
-
-            if dirty {
-                let dirty_ids = take_dirty(&conn)?;
-                for id in dirty_ids {
-                    let path: String =
-                        conn.query_row("SELECT path FROM files WHERE id = ?1", [id], |r| r.get(0))?;
-                    scan::scan_directory(&mut conn, Path::new(&path))?;
-                }
-            } else {
-                for p in scan_paths {
-                    scan::scan_directory(&mut conn, &p)?;
-                }
-            }
-        }
-
-        /* ---- tag / attribute / search --------------------------- */
-        Commands::Tag { pattern, tag_path } => apply_tag(&conn, &pattern, &tag_path)?,
-
-        Commands::Attr { action } => match action {
-            cli::AttrCmd::Set {
-                pattern,
-                key,
-                value,
-            } => attr_set(&conn, &pattern, &key, &value)?,
-            cli::AttrCmd::Ls { path } => attr_ls(&conn, &path)?,
-        },
-
-        Commands::Search { query, exec } => run_search(&conn, &query, exec)?,
-
-        /* ---- maintenance ---------------------------------------- */
-        Commands::Backup(opts) => {
-            cli::backup::run(&opts, &cfg.db_path, &mut conn, args.format)?;
-        }
-
-        Commands::Restore { backup_path } => {
-            drop(conn);
-<<<<<<< HEAD
-            if backup_path.exists() {
-                db::restore(&backup_path, &cfg.db_path).with_context(|| {
-                    format!("Failed to restore DB from {}", backup_path.display())
-                })?;
-=======
-            if backup_path.exists() {                db::restore(&backup_path, &cfg.db_path)
-                    .with_context(|| {
-                        format!("Failed to restore DB from {}", backup_path.display())
-                    })?;
->>>>>>> 08cd2467
-            } else {
-                let backups_dir = cfg.db_path.parent().unwrap().join("backups");
-                let manager = BackupManager::new(&cfg.db_path, &backups_dir)?;
-                let name = backup_path
-                    .file_name()
-                    .and_then(|n| n.to_str())
-                    .context("invalid backup file name")?;
-<<<<<<< HEAD
-                manager.restore_from_backup(name).with_context(|| {
-                    format!("Failed to restore DB from {}", backup_path.display())
-                })?;
-=======
-                manager
-                    .restore_from_backup(name)
-                    .with_context(|| {
-                        format!("Failed to restore DB from {}", backup_path.display())
-                    })?;
-
->>>>>>> 08cd2467
-            }
-            println!("Restored DB from {}", backup_path.display());
-            db::open(&cfg.db_path).with_context(|| {
-                format!("Could not open restored DB at {}", cfg.db_path.display())
+/* ── command dispatch ────────────────────────────────────── */
+match args.command {
+    Commands::Completions { .. } => {} // handled above
+
+    /* ---- init ------------------------------------------------ */
+    Commands::Init => {
+        info!("Database initialised at {}", cfg.db_path.display());
+        let cwd = env::current_dir().context("getting current directory")?;
+        let count =
+            scan::scan_directory(&mut conn, &cwd).context("initial scan failed")?;
+        info!("Initial scan complete – indexed/updated {count} files");
+    }
+
+    /* ---- scan ------------------------------------------------ */
+    Commands::Scan { dirty, paths } => {
+        let scan_paths: Vec<std::path::PathBuf> = if paths.is_empty() {
+            vec![env::current_dir()?]
+        } else {
+            paths.into_iter().collect()
+        };
+
+        if dirty {
+            let dirty_ids = take_dirty(&conn)?;
+            for id in dirty_ids {
+                let path: String = conn.query_row(
+                    "SELECT path FROM files WHERE id = ?1",
+                    [id],
+                    |r| r.get(0),
+                )?;
+                scan::scan_directory(&mut conn, Path::new(&path))?;
+            }
+        } else {
+            for p in scan_paths {
+                scan::scan_directory(&mut conn, &p)?;
+            }
+        }
+    }
+
+    /* ---- tag / attribute / search --------------------------- */
+    Commands::Tag { pattern, tag_path } => apply_tag(&conn, &pattern, &tag_path)?,
+
+    Commands::Attr { action } => match action {
+        cli::AttrCmd::Set {
+            pattern,
+            key,
+            value,
+        } => attr_set(&conn, &pattern, &key, &value)?,
+        cli::AttrCmd::Ls { path } => attr_ls(&conn, &path)?,
+    },
+
+    Commands::Search { query, exec } => run_search(&conn, &query, exec)?,
+
+    /* ---- maintenance ---------------------------------------- */
+    Commands::Backup(opts) => {
+        cli::backup::run(&opts, &cfg.db_path, &mut conn, args.format)?;
+    }
+
+    Commands::Restore { backup_path } => {
+        drop(conn); // close connection so the restore can overwrite the DB file
+
+        if backup_path.exists() {
+            // User pointed to an actual backup file on disk
+            db::restore(&backup_path, &cfg.db_path).with_context(|| {
+                format!("Failed to restore DB from {}", backup_path.display())
             })?;
-            info!("Successfully opened restored database.");
-        }
-
-        /* ---- passthrough sub-modules (some still stubs) ---------- */
-        Commands::Link(link_cmd) => cli::link::run(&link_cmd, &mut conn, args.format)?,
-        Commands::Coll(coll_cmd) => cli::coll::run(&coll_cmd, &mut conn, args.format)?,
-        Commands::View(view_cmd) => cli::view::run(&view_cmd, &mut conn, args.format)?,
-        Commands::State(state_cmd) => cli::state::run(&state_cmd, &mut conn, args.format)?,
-        Commands::Task(task_cmd) => cli::task::run(&task_cmd, &mut conn, args.format)?,
-        Commands::Remind(rm_cmd) => cli::remind::run(&rm_cmd, &mut conn, args.format)?,
-        Commands::Annotate(a_cmd) => cli::annotate::run(&a_cmd, &mut conn, args.format)?,
-        Commands::Version(v_cmd) => cli::version::run(&v_cmd, &mut conn, args.format)?,
-        Commands::Event(e_cmd) => cli::event::run(&e_cmd, &mut conn, args.format)?,
-        Commands::Watch(watch_cmd) => cli::watch::run(&watch_cmd, &mut conn, args.format)?,
-    }
-
-    Ok(())
-}
+        } else {
+            // Assume they passed just the file-name that lives in the standard backups dir
+            let backups_dir = cfg.db_path.parent().unwrap().join("backups");
+            let manager = BackupManager::new(&cfg.db_path, &backups_dir)?;
+
+            let name = backup_path
+                .file_name()
+                .and_then(|n| n.to_str())
+                .context("invalid backup file name")?;
+
+            manager.restore_from_backup(name).with_context(|| {
+                format!("Failed to restore DB from {}", backup_path.display())
+            })?;
+        }
+
+        println!("Restored DB from {}", backup_path.display());
+
+        // Re-open so the rest of the program talks to the fresh database
+        db::open(&cfg.db_path).with_context(|| {
+            format!("Could not open restored DB at {}", cfg.db_path.display())
+        })?;
+        info!("Successfully opened restored database.");
+    }
+
+    /* ---- passthrough sub-modules ---------------------------- */
+    Commands::Link(link_cmd)     => cli::link::run(&link_cmd, &mut conn, args.format)?,
+    Commands::Coll(coll_cmd)     => cli::coll::run(&coll_cmd, &mut conn, args.format)?,
+    Commands::View(view_cmd)     => cli::view::run(&view_cmd, &mut conn, args.format)?,
+    Commands::State(state_cmd)   => cli::state::run(&state_cmd, &mut conn, args.format)?,
+    Commands::Task(task_cmd)     => cli::task::run(&task_cmd, &mut conn, args.format)?,
+    Commands::Remind(rm_cmd)     => cli::remind::run(&rm_cmd, &mut conn, args.format)?,
+    Commands::Annotate(a_cmd)    => cli::annotate::run(&a_cmd, &mut conn, args.format)?,
+    Commands::Version(v_cmd)     => cli::version::run(&v_cmd, &mut conn, args.format)?,
+    Commands::Event(e_cmd)       => cli::event::run(&e_cmd, &mut conn, args.format)?,
+    Commands::Watch(watch_cmd)   => cli::watch::run(&watch_cmd, &mut conn, args.format)?,
+}
+
+Ok(())
 
 /* ─────────────────── helpers & sub-routines ─────────────────── */
 
