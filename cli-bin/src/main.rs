//! Marlin CLI entry-point (post crate-split)
//!
//! All heavy lifting now lives in the `libmarlin` crate; this file
//! handles argument parsing, logging, orchestration and the few
//! helpers that remain CLI-specific.

#![deny(warnings)]

mod cli; // sub-command definitions and argument structs

/* ── shared modules re-exported from libmarlin ─────────────────── */
use libmarlin::backup::BackupManager;
use libmarlin::db::take_dirty;
use libmarlin::{config, db, logging, scan, utils::determine_scan_root};
use libmarlin::backup::BackupManager;

use anyhow::{Context, Result};
use clap::{CommandFactory, Parser};
use clap_complete::generate;
use glob::Pattern;
use std::{env, fs, io, path::Path, process::Command};
use tracing::{debug, error, info};
use walkdir::WalkDir;

use cli::{Cli, Commands};

fn main() -> Result<()> {
    /* ── CLI parsing & logging ────────────────────────────────── */
    let args = Cli::parse();
    if args.verbose {
        env::set_var("RUST_LOG", "debug");
    }
    logging::init();

    /* ── shell-completion shortcut ────────────────────────────── */
    if let Commands::Completions { shell } = &args.command {
        let mut cmd = Cli::command();
        generate(*shell, &mut cmd, "marlin", &mut io::stdout());
        return Ok(());
    }

    /* ── config & automatic backup ───────────────────────────── */
    let cfg = config::Config::load()?; // resolves DB path

    match &args.command {
        Commands::Init | Commands::Backup(_) | Commands::Restore { .. } => {}
        _ => match db::backup(&cfg.db_path) {
            Ok(p) => info!("Pre-command auto-backup created at {}", p.display()),
            Err(e) => error!("Failed to create pre-command auto-backup: {e}"),
        },
    }

    /* ── open DB (runs migrations) ───────────────────────────── */
    let mut conn = db::open(&cfg.db_path)?;

    /* ── command dispatch ────────────────────────────────────── */
    match args.command {
        Commands::Completions { .. } => {} // handled above

        /* ---- init ------------------------------------------------ */
        Commands::Init => {
            info!("Database initialised at {}", cfg.db_path.display());
            let cwd = env::current_dir().context("getting current directory")?;
            let count = scan::scan_directory(&mut conn, &cwd).context("initial scan failed")?;
            info!("Initial scan complete – indexed/updated {count} files");
        }

        /* ---- scan ------------------------------------------------ */
        Commands::Scan { dirty, paths } => {
            let scan_paths: Vec<std::path::PathBuf> = if paths.is_empty() {
                vec![env::current_dir()?]
            } else {
                paths.into_iter().collect()
            };

            if dirty {
                let dirty_ids = take_dirty(&conn)?;
                for id in dirty_ids {
                    let path: String =
                        conn.query_row("SELECT path FROM files WHERE id = ?1", [id], |r| r.get(0))?;
                    scan::scan_directory(&mut conn, Path::new(&path))?;
                }
            } else {
                for p in scan_paths {
                    scan::scan_directory(&mut conn, &p)?;
                }
            }
        }

        /* ---- tag / attribute / search --------------------------- */
        Commands::Tag { pattern, tag_path } => apply_tag(&conn, &pattern, &tag_path)?,

        Commands::Attr { action } => match action {
            cli::AttrCmd::Set {
                pattern,
                key,
                value,
            } => attr_set(&conn, &pattern, &key, &value)?,
            cli::AttrCmd::Ls { path } => attr_ls(&conn, &path)?,
        },

        Commands::Search { query, exec } => run_search(&conn, &query, exec)?,

        /* ---- maintenance ---------------------------------------- */
        Commands::Backup(opts) => {
            cli::backup::run(&opts, &cfg.db_path, &mut conn, args.format)?;
        }

        Commands::Restore { backup_path } => {
            drop(conn);
            if backup_path.exists() {
<<<<<<< HEAD
                db::restore(&backup_path, &cfg.db_path).with_context(|| {
                    format!("Failed to restore DB from {}", backup_path.display())
                })?;
=======
                db::restore(&backup_path, &cfg.db_path)
                    .with_context(|| format!("Failed to restore DB from {}", backup_path.display()))?;
>>>>>>> 0a020111
            } else {
                let backups_dir = cfg.db_path.parent().unwrap().join("backups");
                let manager = BackupManager::new(&cfg.db_path, &backups_dir)?;
                let name = backup_path
                    .file_name()
                    .and_then(|n| n.to_str())
                    .context("invalid backup file name")?;
<<<<<<< HEAD
                manager.restore_from_backup(name).with_context(|| {
                    format!("Failed to restore DB from {}", backup_path.display())
                })?;
=======
                manager
                    .restore_from_backup(name)
                    .with_context(|| format!("Failed to restore DB from {}", backup_path.display()))?;
>>>>>>> 0a020111
            }
            println!("Restored DB from {}", backup_path.display());
            db::open(&cfg.db_path).with_context(|| {
                format!("Could not open restored DB at {}", cfg.db_path.display())
            })?;
            info!("Successfully opened restored database.");
        }

        /* ---- passthrough sub-modules (some still stubs) ---------- */
        Commands::Link(link_cmd) => cli::link::run(&link_cmd, &mut conn, args.format)?,
        Commands::Coll(coll_cmd) => cli::coll::run(&coll_cmd, &mut conn, args.format)?,
        Commands::View(view_cmd) => cli::view::run(&view_cmd, &mut conn, args.format)?,
        Commands::State(state_cmd) => cli::state::run(&state_cmd, &mut conn, args.format)?,
        Commands::Task(task_cmd) => cli::task::run(&task_cmd, &mut conn, args.format)?,
        Commands::Remind(rm_cmd) => cli::remind::run(&rm_cmd, &mut conn, args.format)?,
        Commands::Annotate(a_cmd) => cli::annotate::run(&a_cmd, &mut conn, args.format)?,
        Commands::Version(v_cmd) => cli::version::run(&v_cmd, &mut conn, args.format)?,
        Commands::Event(e_cmd) => cli::event::run(&e_cmd, &mut conn, args.format)?,
        Commands::Watch(watch_cmd) => cli::watch::run(&watch_cmd, &mut conn, args.format)?,
    }

    Ok(())
}

/* ─────────────────── helpers & sub-routines ─────────────────── */

/* ---------- TAGS ---------- */
fn apply_tag(conn: &rusqlite::Connection, pattern: &str, tag_path: &str) -> Result<()> {
    let leaf_tag_id = db::ensure_tag_path(conn, tag_path)?;
    let mut tag_ids = Vec::new();
    let mut current = Some(leaf_tag_id);
    while let Some(id) = current {
        tag_ids.push(id);
        current = conn.query_row("SELECT parent_id FROM tags WHERE id=?1", [id], |r| {
            r.get::<_, Option<i64>>(0)
        })?;
    }

    let expanded = shellexpand::tilde(pattern).into_owned();
    let pat =
        Pattern::new(&expanded).with_context(|| format!("Invalid glob pattern `{expanded}`"))?;
    let root = determine_scan_root(&expanded);

    let mut stmt_file = conn.prepare("SELECT id FROM files WHERE path=?1")?;
    let mut stmt_insert =
        conn.prepare("INSERT OR IGNORE INTO file_tags(file_id, tag_id) VALUES (?1, ?2)")?;

    let mut count = 0usize;
    for entry in WalkDir::new(&root)
        .into_iter()
        .filter_map(Result::ok)
        .filter(|e| e.file_type().is_file())
    {
        let p = entry.path().to_string_lossy();
        if !pat.matches(&p) {
            continue;
        }

        match stmt_file.query_row([p.as_ref()], |r| r.get::<_, i64>(0)) {
            Ok(fid) => {
                let mut newly = false;
                for &tid in &tag_ids {
                    if stmt_insert.execute([fid, tid])? > 0 {
                        newly = true;
                    }
                }
                if newly {
                    info!(file=%p, tag=tag_path, "tagged");
                    count += 1;
                }
            }
            Err(rusqlite::Error::QueryReturnedNoRows) => {
                error!(file=%p, "not indexed – run `marlin scan` first")
            }
            Err(e) => error!(file=%p, error=%e, "could not lookup file ID"),
        }
    }

    info!("Applied tag '{}' to {} file(s).", tag_path, count);
    Ok(())
}

/* ---------- ATTRIBUTES ---------- */
fn attr_set(conn: &rusqlite::Connection, pattern: &str, key: &str, value: &str) -> Result<()> {
    let expanded = shellexpand::tilde(pattern).into_owned();
    let pat =
        Pattern::new(&expanded).with_context(|| format!("Invalid glob pattern `{expanded}`"))?;
    let root = determine_scan_root(&expanded);

    let mut stmt_file = conn.prepare("SELECT id FROM files WHERE path=?1")?;
    let mut count = 0usize;

    for entry in WalkDir::new(&root)
        .into_iter()
        .filter_map(Result::ok)
        .filter(|e| e.file_type().is_file())
    {
        let p = entry.path().to_string_lossy();
        if !pat.matches(&p) {
            continue;
        }

        match stmt_file.query_row([p.as_ref()], |r| r.get::<_, i64>(0)) {
            Ok(fid) => {
                db::upsert_attr(conn, fid, key, value)?;
                info!(file=%p, key, value, "attr set");
                count += 1;
            }
            Err(rusqlite::Error::QueryReturnedNoRows) => {
                error!(file=%p, "not indexed – run `marlin scan` first")
            }
            Err(e) => error!(file=%p, error=%e, "could not lookup file ID"),
        }
    }

    info!("Attribute '{}={}' set on {} file(s).", key, value, count);
    Ok(())
}

fn attr_ls(conn: &rusqlite::Connection, path: &Path) -> Result<()> {
    let fid = db::file_id(conn, &path.to_string_lossy())?;
    let mut stmt =
        conn.prepare("SELECT key, value FROM attributes WHERE file_id=?1 ORDER BY key")?;
    for row in stmt.query_map([fid], |r| {
        Ok((r.get::<_, String>(0)?, r.get::<_, String>(1)?))
    })? {
        let (k, v) = row?;
        println!("{k} = {v}");
    }
    Ok(())
}

/* ---------- SEARCH ---------- */
fn run_search(conn: &rusqlite::Connection, raw_query: &str, exec: Option<String>) -> Result<()> {
    let mut parts = Vec::new();
    let toks = shlex::split(raw_query).unwrap_or_else(|| vec![raw_query.to_string()]);
    for tok in toks {
        if ["AND", "OR", "NOT"].contains(&tok.as_str()) {
            parts.push(tok);
        } else if let Some(tag) = tok.strip_prefix("tag:") {
            for (i, seg) in tag.split('/').filter(|s| !s.is_empty()).enumerate() {
                if i > 0 {
                    parts.push("AND".into());
                }
                parts.push(format!("tags_text:{}", escape_fts(seg)));
            }
        } else if let Some(attr) = tok.strip_prefix("attr:") {
            let mut kv = attr.splitn(2, '=');
            let key = kv.next().unwrap();
            if let Some(val) = kv.next() {
                parts.push(format!("attrs_text:{}", escape_fts(key)));
                parts.push("AND".into());
                parts.push(format!("attrs_text:{}", escape_fts(val)));
            } else {
                parts.push(format!("attrs_text:{}", escape_fts(key)));
            }
        } else {
            parts.push(escape_fts(&tok));
        }
    }
    let fts_expr = parts.join(" ");
    debug!("FTS MATCH expression: {fts_expr}");

    let mut stmt = conn.prepare(
        r#"
        SELECT f.path
          FROM files_fts
          JOIN files f ON f.rowid = files_fts.rowid
         WHERE files_fts MATCH ?1
         ORDER BY rank
        "#,
    )?;
    let mut hits: Vec<String> = stmt
        .query_map([&fts_expr], |r| r.get::<_, String>(0))?
        .filter_map(Result::ok)
        .collect();

    if hits.is_empty() && !raw_query.contains(':') {
        hits = naive_substring_search(conn, raw_query)?;
    }

    if let Some(cmd_tpl) = exec {
        run_exec(&hits, &cmd_tpl)?;
    } else if hits.is_empty() {
        eprintln!("No matches for query: `{raw_query}` (FTS expr: `{fts_expr}`)");
    } else {
        for p in hits {
            println!("{p}");
        }
    }
    Ok(())
}

fn naive_substring_search(conn: &rusqlite::Connection, term: &str) -> Result<Vec<String>> {
    let needle = term.to_lowercase();
    let mut stmt = conn.prepare("SELECT path FROM files")?;
    let rows = stmt.query_map([], |r| r.get::<_, String>(0))?;

    let mut out = Vec::new();
    for p in rows {
        let p = p?;
        if p.to_lowercase().contains(&needle) {
            out.push(p.clone());
            continue;
        }
        if let Ok(meta) = fs::metadata(&p) {
            if meta.len() > 65_536 {
                continue;
            }
        }
        if let Ok(body) = fs::read_to_string(&p) {
            if body.to_lowercase().contains(&needle) {
                out.push(p);
            }
        }
    }
    Ok(out)
}

fn run_exec(paths: &[String], cmd_tpl: &str) -> Result<()> {
    let mut ran_without_placeholder = false;

    if paths.is_empty() && !cmd_tpl.contains("{}") {
        if let Some(mut parts) = shlex::split(cmd_tpl) {
            if !parts.is_empty() {
                let prog = parts.remove(0);
                let status = Command::new(&prog).args(parts).status()?;
                if !status.success() {
                    error!(command=%cmd_tpl, code=?status.code(), "command failed");
                }
            }
        }
        ran_without_placeholder = true;
    }

    if !ran_without_placeholder {
        for p in paths {
            let quoted = shlex::try_quote(p).unwrap_or_else(|_| p.into());
            let final_cmd = if cmd_tpl.contains("{}") {
                cmd_tpl.replace("{}", &quoted)
            } else {
                format!("{cmd_tpl} {quoted}")
            };
            if let Some(mut parts) = shlex::split(&final_cmd) {
                if parts.is_empty() {
                    continue;
                }
                let prog = parts.remove(0);
                let status = Command::new(&prog).args(parts).status()?;
                if !status.success() {
                    error!(file=%p, command=%final_cmd, code=?status.code(), "command failed");
                }
            }
        }
    }
    Ok(())
}

fn escape_fts(term: &str) -> String {
    if term.contains(|c: char| c.is_whitespace() || "-:()\"".contains(c))
        || ["AND", "OR", "NOT", "NEAR"].contains(&term.to_uppercase().as_str())
    {
        format!("\"{}\"", term.replace('"', "\"\""))
    } else {
        term.to_string()
    }
}

#[cfg(test)]
mod tests {
    use super::{apply_tag, attr_set, escape_fts, naive_substring_search, run_exec};
    use assert_cmd::Command;
    use tempfile::tempdir;

    #[test]
    fn test_help_command() {
        let mut cmd = Command::cargo_bin("marlin").unwrap();
        cmd.arg("--help");
        cmd.assert()
            .success()
            .stdout(predicates::str::contains("Usage: marlin"));
    }

    #[test]
    fn test_version_command() {
        let mut cmd = Command::cargo_bin("marlin").unwrap();
        cmd.arg("--version");
        cmd.assert()
            .success()
            .stdout(predicates::str::contains("marlin-cli 0.1.0"));
    }

    #[test]
    fn test_verbose_logging() {
        let tmp = tempdir().unwrap();
        let mut cmd = Command::cargo_bin("marlin").unwrap();
        cmd.env("MARLIN_DB_PATH", tmp.path().join("index.db"));
        cmd.arg("--verbose").arg("init");
        let output = cmd.output().unwrap();
        assert!(output.status.success());
        let stderr = String::from_utf8_lossy(&output.stderr);
        assert!(
            stderr.contains("DEBUG"),
            "Expected debug logs in stderr, got: {}",
            stderr
        );
    }

    #[test]
    fn test_shell_completions() {
        let mut cmd = Command::cargo_bin("marlin").unwrap();
        cmd.arg("completions").arg("bash");
        cmd.assert()
            .success()
            .stdout(predicates::str::contains("_marlin()"))
            .stdout(predicates::str::contains("init"))
            .stdout(predicates::str::contains("scan"));
    }

    #[test]
    fn test_invalid_subcommand() {
        let mut cmd = Command::cargo_bin("marlin").unwrap();
        cmd.arg("invalid_cmd");
        cmd.assert()
            .failure()
            .stderr(predicates::str::contains("error: unrecognized subcommand"));
    }

    #[test]
    fn test_init_command() {
        let tmp = tempdir().unwrap();
        let db_path = tmp.path().join("index.db");
        let mut cmd = Command::cargo_bin("marlin").unwrap();
        cmd.env("MARLIN_DB_PATH", &db_path);
        cmd.arg("init");
        cmd.assert().success();
        assert!(db_path.exists(), "Database file should exist after init");
    }

    #[test]
    fn test_automatic_backup() {
        let tmp = tempdir().unwrap();
        let db_path = tmp.path().join("index.db");
        let backups_dir = tmp.path().join("backups");

        // Init: no backup
        let mut cmd_init = Command::cargo_bin("marlin").unwrap();
        cmd_init.env("MARLIN_DB_PATH", &db_path);
        cmd_init.arg("init");
        cmd_init.assert().success();
        assert!(
            !backups_dir.exists() || backups_dir.read_dir().unwrap().next().is_none(),
            "No backup should be created for init"
        );

        // Scan: backup created
        let mut cmd_scan = Command::cargo_bin("marlin").unwrap();
        cmd_scan.env("MARLIN_DB_PATH", &db_path);
        cmd_scan.arg("scan");
        cmd_scan.assert().success();
        assert!(
            backups_dir.exists(),
            "Backups directory should exist after scan"
        );
        let backups: Vec<_> = backups_dir.read_dir().unwrap().collect();
        assert_eq!(backups.len(), 1, "One backup should be created for scan");
    }

    #[test]
    fn test_annotate_stub() {
        let tmp = tempdir().unwrap();
        let mut cmd = Command::cargo_bin("marlin").unwrap();
        cmd.env("MARLIN_DB_PATH", tmp.path().join("index.db"));
        cmd.arg("annotate").arg("add").arg("file.txt").arg("note");
        cmd.assert()
            .failure()
            .stderr(predicates::str::contains("not yet implemented"));
    }

    #[test]
    fn test_event_stub() {
        let tmp = tempdir().unwrap();
        let mut cmd = Command::cargo_bin("marlin").unwrap();
        cmd.env("MARLIN_DB_PATH", tmp.path().join("index.db"));
        cmd.arg("event")
            .arg("add")
            .arg("file.txt")
            .arg("2025-05-20")
            .arg("desc");
        cmd.assert()
            .failure()
            .stderr(predicates::str::contains("not yet implemented"));
    }

    fn open_mem() -> rusqlite::Connection {
        libmarlin::db::open(":memory:").expect("open in-memory DB")
    }

    #[test]
    fn test_tagging_and_attributes_update_db() {
        use libmarlin::scan::scan_directory;
        use std::fs::File;

        let tmp = tempdir().unwrap();
        let file_path = tmp.path().join("a.txt");
        File::create(&file_path).unwrap();

        let mut conn = open_mem();
        scan_directory(&mut conn, tmp.path()).unwrap();

        apply_tag(&conn, file_path.to_str().unwrap(), "foo/bar").unwrap();
        attr_set(&conn, file_path.to_str().unwrap(), "k", "v").unwrap();

        let tag: String = conn
            .query_row(
                "SELECT t.name FROM file_tags ft JOIN tags t ON t.id=ft.tag_id JOIN files f ON f.id=ft.file_id WHERE f.path=?1 AND t.name='bar'",
                [file_path.to_str().unwrap()],
                |r| r.get(0),
            )
            .unwrap();
        assert_eq!(tag, "bar");

        let val: String = conn
            .query_row(
                "SELECT value FROM attributes a JOIN files f ON f.id=a.file_id WHERE f.path=?1 AND a.key='k'",
                [file_path.to_str().unwrap()],
                |r| r.get(0),
            )
            .unwrap();
        assert_eq!(val, "v");
    }

    #[test]
    fn test_naive_search_and_run_exec() {
        use std::fs;

        let tmp = tempdir().unwrap();
        let f1 = tmp.path().join("hello.txt");
        fs::write(&f1, "hello world").unwrap();

        let mut conn = open_mem();
        libmarlin::scan::scan_directory(&mut conn, tmp.path()).unwrap();

        let hits = naive_substring_search(&conn, "world").unwrap();
        assert_eq!(hits, vec![f1.to_string_lossy().to_string()]);

        let log = tmp.path().join("log.txt");
        let script = tmp.path().join("log.sh");
        fs::write(&script, "#!/bin/sh\necho $1 >> $LOGFILE\n").unwrap();
        std::env::set_var("LOGFILE", &log);

        run_exec(
            &[f1.to_string_lossy().to_string()],
            &format!("sh {} {{}}", script.display()),
        )
        .unwrap();
        let logged = fs::read_to_string(&log).unwrap();
        assert!(logged.contains("hello.txt"));
    }

    #[test]
    fn test_escape_fts_quotes_terms() {
        assert_eq!(escape_fts("foo"), "foo");
        assert_eq!(escape_fts("foo bar"), "\"foo bar\"");
        assert_eq!(escape_fts("AND"), "\"AND\"");
    }
}<|MERGE_RESOLUTION|>--- conflicted
+++ resolved
@@ -12,7 +12,6 @@
 use libmarlin::backup::BackupManager;
 use libmarlin::db::take_dirty;
 use libmarlin::{config, db, logging, scan, utils::determine_scan_root};
-use libmarlin::backup::BackupManager;
 
 use anyhow::{Context, Result};
 use clap::{CommandFactory, Parser};
@@ -108,15 +107,10 @@
 
         Commands::Restore { backup_path } => {
             drop(conn);
-            if backup_path.exists() {
-<<<<<<< HEAD
-                db::restore(&backup_path, &cfg.db_path).with_context(|| {
-                    format!("Failed to restore DB from {}", backup_path.display())
-                })?;
-=======
-                db::restore(&backup_path, &cfg.db_path)
-                    .with_context(|| format!("Failed to restore DB from {}", backup_path.display()))?;
->>>>>>> 0a020111
+            if backup_path.exists() {                db::restore(&backup_path, &cfg.db_path)
+                    .with_context(|| {
+                        format!("Failed to restore DB from {}", backup_path.display())
+                    })?;
             } else {
                 let backups_dir = cfg.db_path.parent().unwrap().join("backups");
                 let manager = BackupManager::new(&cfg.db_path, &backups_dir)?;
@@ -124,15 +118,12 @@
                     .file_name()
                     .and_then(|n| n.to_str())
                     .context("invalid backup file name")?;
-<<<<<<< HEAD
-                manager.restore_from_backup(name).with_context(|| {
-                    format!("Failed to restore DB from {}", backup_path.display())
-                })?;
-=======
                 manager
                     .restore_from_backup(name)
-                    .with_context(|| format!("Failed to restore DB from {}", backup_path.display()))?;
->>>>>>> 0a020111
+                    .with_context(|| {
+                        format!("Failed to restore DB from {}", backup_path.display())
+                    })?;
+
             }
             println!("Restored DB from {}", backup_path.display());
             db::open(&cfg.db_path).with_context(|| {
